import Link from "next/link";

import { auth, signOut } from "@/app/(auth)/auth";

import { History } from "./history";
import { Button } from "./shadcn/button";
import {
  DropdownMenu,
  DropdownMenuContent,
  DropdownMenuItem,
  DropdownMenuTrigger,
} from "./shadcn/dropdown-menu";
import { ThemeToggle } from "./theme-toggle";
import { VercelIcon } from "./icons";

export const Navbar = async () => {
  let session = await auth();

  return (
    <>
      <div className="bg-background absolute top-0 left-0 w-dvw border-b py-2 px-3 justify-between flex flex-row items-center z-30">
        <div className="flex flex-row gap-3 items-center">
          <History user={session?.user} />
          <div className="flex flex-row gap-2 items-center">
            <div className="text-sm dark:text-zinc-300">Chatbot</div>
          </div>
        </div>

<<<<<<< HEAD
        <div className="flex flex-row gap-3 items-center">
          <Button className="py-1.5 px-2 h-fit font-normal" asChild>
            <Link
              href="https://vercel.com/templates/next.js/gemini-ai-chatbot"
              target="_noblank"
            >
              <div className="flex flex-row gap-2 items-center">
                <VercelIcon size={14} />
                Deploy with Vercel
              </div>
            </Link>
          </Button>

          {user ? (
            <DropdownMenu>
              <DropdownMenuTrigger asChild>
                <Button
                  className="py-1.5 px-2 h-fit font-normal"
                  variant="outline"
=======
        {session ? (
          <DropdownMenu>
            <DropdownMenuTrigger asChild>
              <Button
                className="py-1.5 px-2 h-fit font-normal"
                variant="secondary"
              >
                {session.user?.email}
              </Button>
            </DropdownMenuTrigger>
            <DropdownMenuContent align="end">
              <DropdownMenuItem>
                <ThemeToggle />
              </DropdownMenuItem>
              <DropdownMenuItem className="p-1 z-50">
                <form
                  className="w-full"
                  action={async () => {
                    "use server";

                    await signOut({
                      redirectTo: "/",
                    });
                  }}
>>>>>>> 8262a935
                >
                  {user.email}
                </Button>
              </DropdownMenuTrigger>
              <DropdownMenuContent align="end">
                <DropdownMenuItem>
                  <ThemeToggle />
                </DropdownMenuItem>
                <DropdownMenuItem className="p-1 z-50">
                  <form
                    className="w-full"
                    action={async () => {
                      "use server";
                      await signOut();
                    }}
                  >
<<<<<<< HEAD
                    <button
                      type="submit"
                      className="w-full text-left px-1 py-0.5 text-red-500"
                    >
                      Sign out
                    </button>
                  </form>
                </DropdownMenuItem>
              </DropdownMenuContent>
            </DropdownMenu>
          ) : (
            <Button className="py-1.5 px-2 h-fit border font-normal" asChild>
              <Link href="/login">Login</Link>
            </Button>
          )}
        </div>
=======
                    Sign out
                  </button>
                </form>
              </DropdownMenuItem>
            </DropdownMenuContent>
          </DropdownMenu>
        ) : (
          <Button className="py-1.5 px-2 h-fit font-normal" asChild>
            <Link href="/login">Login</Link>
          </Button>
        )}
>>>>>>> 8262a935
      </div>
    </>
  );
};<|MERGE_RESOLUTION|>--- conflicted
+++ resolved
@@ -3,6 +3,7 @@
 import { auth, signOut } from "@/app/(auth)/auth";
 
 import { History } from "./history";
+import { VercelIcon } from "./icons";
 import { Button } from "./shadcn/button";
 import {
   DropdownMenu,
@@ -11,10 +12,9 @@
   DropdownMenuTrigger,
 } from "./shadcn/dropdown-menu";
 import { ThemeToggle } from "./theme-toggle";
-import { VercelIcon } from "./icons";
 
 export const Navbar = async () => {
-  let session = await auth();
+  const session = await auth();
 
   return (
     <>
@@ -26,12 +26,12 @@
           </div>
         </div>
 
-<<<<<<< HEAD
         <div className="flex flex-row gap-3 items-center">
           <Button className="py-1.5 px-2 h-fit font-normal" asChild>
             <Link
-              href="https://vercel.com/templates/next.js/gemini-ai-chatbot"
-              target="_noblank"
+              href="https://vercel.com/templates/next.js/nextjs-ai-chatbot"
+              target="_blank"
+              rel="noopener noreferrer"
             >
               <div className="flex flex-row gap-2 items-center">
                 <VercelIcon size={14} />
@@ -40,40 +40,14 @@
             </Link>
           </Button>
 
-          {user ? (
+          {session ? (
             <DropdownMenu>
               <DropdownMenuTrigger asChild>
                 <Button
                   className="py-1.5 px-2 h-fit font-normal"
-                  variant="outline"
-=======
-        {session ? (
-          <DropdownMenu>
-            <DropdownMenuTrigger asChild>
-              <Button
-                className="py-1.5 px-2 h-fit font-normal"
-                variant="secondary"
-              >
-                {session.user?.email}
-              </Button>
-            </DropdownMenuTrigger>
-            <DropdownMenuContent align="end">
-              <DropdownMenuItem>
-                <ThemeToggle />
-              </DropdownMenuItem>
-              <DropdownMenuItem className="p-1 z-50">
-                <form
-                  className="w-full"
-                  action={async () => {
-                    "use server";
-
-                    await signOut({
-                      redirectTo: "/",
-                    });
-                  }}
->>>>>>> 8262a935
+                  variant="secondary"
                 >
-                  {user.email}
+                  {session.user?.email}
                 </Button>
               </DropdownMenuTrigger>
               <DropdownMenuContent align="end">
@@ -85,10 +59,11 @@
                     className="w-full"
                     action={async () => {
                       "use server";
-                      await signOut();
+                      await signOut({
+                        redirectTo: "/",
+                      });
                     }}
                   >
-<<<<<<< HEAD
                     <button
                       type="submit"
                       className="w-full text-left px-1 py-0.5 text-red-500"
@@ -100,24 +75,11 @@
               </DropdownMenuContent>
             </DropdownMenu>
           ) : (
-            <Button className="py-1.5 px-2 h-fit border font-normal" asChild>
+            <Button className="py-1.5 px-2 h-fit font-normal" asChild>
               <Link href="/login">Login</Link>
             </Button>
           )}
         </div>
-=======
-                    Sign out
-                  </button>
-                </form>
-              </DropdownMenuItem>
-            </DropdownMenuContent>
-          </DropdownMenu>
-        ) : (
-          <Button className="py-1.5 px-2 h-fit font-normal" asChild>
-            <Link href="/login">Login</Link>
-          </Button>
-        )}
->>>>>>> 8262a935
       </div>
     </>
   );
